--- conflicted
+++ resolved
@@ -5,22 +5,9 @@
 SET TIMEZONE = 'US/Eastern';
 
 CREATE OR REPLACE PROCEDURE stg_scopus_merge_abstracts_and_titles()
-  LANGUAGE plpgsql AS $$
+    LANGUAGE plpgsql AS
+$$
 BEGIN
-<<<<<<< HEAD
-  INSERT INTO scopus_abstracts(scp, abstract_language, abstract_text, abstract_source)
-  SELECT scp, abstract_language, abstract_text, abstract_source
-    FROM stg_scopus_abstracts ssa
-      ON CONFLICT (scp, abstract_language) DO UPDATE SET abstract_text=excluded.abstract_text,
-        abstract_source=excluded.abstract_source;
-
-  INSERT INTO scopus_titles(scp, title, language)
-  SELECT scp, max(title) AS title, max(language) AS language
-    FROM stg_scopus_titles stg
-   GROUP BY scp
-      ON CONFLICT (scp, language) DO UPDATE SET title=excluded.title;
-END $$;
-=======
     INSERT INTO scopus_abstracts(scp, abstract_language, abstract_text, abstract_source)
     SELECT DISTINCT scopus_publications.scp, abstract_language, abstract_text, abstract_source
     FROM stg_scopus_abstracts,
@@ -36,5 +23,4 @@
     GROUP BY scopus_publications.scp
     ON CONFLICT (scp, language) DO UPDATE SET title=excluded.title;
 END
-$$;
->>>>>>> 8b7dceab
+$$;