#!/usr/bin/env bash
if [[ $1 == "-h" ]]; then
  cat <<'HEREDOC'
NAME

  update_smkld.sh -- Either update Scopus data in a PostgreSQL database with zipped (*.zip) Scopus XMLs delivered by the provider
  Note that clean mode is NOT available with this script, OR ,

SYNOPSIS
  smok
  update.sh [-s subset_SP] [-v] [-v] -d data_directory
  update.sh -h: display this help

DESCRIPTION

  Process specified zip files in the target directory

  TODO:
    1) Copy files from some secondary storing location and then proceed to work on them.

  The following options are available:
    -u update job : set off update job

    -k smokeload job : set off the smokeload job

    -c clean mode : truncate pre-existing data in working directory

    -r sort order : reverse order of processing

    -s subset_SP: parse a subset of data via the specified subset parsing Stored Procedure (SP)

    -v    verbose output: print processed XML files and error details as errors occur

    -v -v extra-verbose output: print all lines (`set -x`)

  To stop process gracefully after the current ZIP is processed, create a `{working_dir}/.stop` signal file.
  This file is automatically removed

HEREDOC
  exit 1
fi

set -e
set -o pipefail
# Initially off: is turned on by `-v -v`
set +x

readonly STOP_FILE=".stop"
# Get a script directory, same as by $(dirname $0)
readonly SCRIPT_DIR=${0%/*}
readonly ABSOLUTE_SCRIPT_DIR=$(cd "${SCRIPT_DIR}" && pwd)
readonly FAILED_FILES_DIR=../failed

while (( $# > 0 )); do
  case "$1" in
    -u)
      readonly UPDATE_JOB=true
      ;;
    -k)
      readonly SMOKELOAD_JOB=true
      ;;
    -c)
      readonly CLEAN_MODE=true
      ;;
    -r)
     readonly SORT_ORDER=true
     ;;
    -d)
      shift
      readonly DATA_DIR="$1"
      ;;
    -s)
      shift
      readonly SUBSET_OPTION="-s $1"
      ;;
    -v)
      # Second "-v" = extra verbose?
      if [[ "$VERBOSE" == "true" ]]; then
        set -x
        VERBOSE_OPTION="-v -v"
      else
        readonly VERBOSE=true
        VERBOSE_OPTION="-v"
      fi
      ;;
    *)
      break
  esac
  shift
done

if [[ "${SMOKELOAD_JOB}" == true ]];
  then
    echo "SMOKELOAD JOB INITIATED ..."
    arg_array=( "$@" )
    echo "${arg_array[*]}"
    IFS=$'\n' sorted_args=($(sort ${SORT_ORDER} <<<"${arg_array[*]}")); unset IFS
elif [[ "${UPDATE_JOB}" == true ]];
  then
    echo "UPDATE JOB INITIATED ... "
fi

### Courtesy of https://stackoverflow.com/questions/7442417/how-to-sort-an-array-in-bash

if [[ "${CLEAN_MODE}" == true ]];
  then
    echo "IN CLEAN MODE. TRUNCATING ALL DATA..."
    psql -f ${ABSOLUTE_SCRIPT_DIR}/clean_data.sql
    cd ${sorted_args[0]}
    rm -rf "${FAILED_FILES_DIR}"
fi

### loop that unzips for smokeload
if [[ "${SMOKELOAD_JOB}" == true ]];
  then
    for DATA_DIR in "${sorted_args[@]}";
      do
        dir_start_time=$(date '+%s')
        (( i == 0 )) && start_time=${dir_start_time}
        echo -e "\n## Directory #$((++i)) out of ${directories} ##"
        echo "Processing ${DATA_DIR} directory ..."
          if ! "${ABSOLUTE_SCRIPT_DIR}/process_data_directory.sh" -f "${FAILED_FILES_DIR}" -k ${SUBSET_OPTION} "${DATA_DIR}";
           then
            failures_occurred="true"
            fi
      dir_stop_time=$(date '+%s')

      ((delta=dir_stop_time - dir_start_time + 1)) || :
      ((delta_s=delta % 60)) || :
      ((delta_m=(delta / 60) % 60)) || :
      ((della_h=delta / 3600)) || :
      printf "\n$(TZ=America/New_York date) Done with ${DATA_DIR} data directory in %dh:%02dm:%02ds\n" ${della_h} \
             ${delta_m} ${delta_s} | tee -a eta.log
             if [[ -f "${DATA_DIR}/${STOP_FILE}" ]]; then
                echo "Found the stop signal file. Gracefully stopping the smokeload..."
                rm -f "${DATA_DIR}/${STOP_FILE}"
                break
            fi
      ((elapsed=elapsed + delta))
      ((est_total=elapsed * directories / i)) || :
      ((eta=start_time + est_total))
      echo "ETA after ${DATA_DIR} data directory: $(TZ=America/New_York date --date=@${eta})" | tee -a eta.log
      done
fi

## variables for update_job

  if [[ "${UPDATE_JOB}" == true ]];
    then
        readonly PROCESSED_LOG="${DATA_DIR}/processed.log"
        echo -e "\n## Running under ${USER}@${HOSTNAME} in ${PWD} ##\n"
        echo -e "Zip files to process:\n$(ls ${DATA_DIR}/*.zip)"
        rm -f eta.log
        declare -i files=$(ls "${DATA_DIR}"/*ANI-ITEM-full-format-xml.zip | wc -l) i=0
        declare -i start_time file_start_time file_stop_time delta delta_s delta_m della_h elapsed=0 est_total eta
        declare -i directories=${#sorted_args[@]} i=0 start_time dir_start_time dir_stop_time delta delta_s delta_m della_h \
      elapsed=0 est_total eta
  fi

## loop that unzips update_job

if [[ "${UPDATE_JOB}" == true ]];
  then
  for ZIP_DATA in "${DATA_DIR}"/*ANI-ITEM-full-format-xml.zip;
  do
    file_start_time=$(date '+%s')
    (( i == 0 )) && start_time=${file_start_time}
    echo -e "\n## Update ZIP file #$((++i)) out of ${files} ##"
    echo "Unzipping ${ZIP_DATA} file into a working directory"
    UPDATE_DIR="${ZIP_DATA%.zip}"
    unzip -u -q "${ZIP_DATA}" -d "${UPDATE_DIR}"

    echo "Processing ${UPDATE_DIR} directory"
    # shellcheck disable=SC2086
    #   SUBSET_OPTION must be unquoted
<<<<<<< HEAD
    if "${ABSOLUTE_SCRIPT_DIR}/process_data_directory.sh" -p "${PROCESSED_LOG}" -u -f "${FAILED_FILES_DIR}" \
     ${SUBSET_OPTION} ${VERBOSE_OPTION} "${UPDATE_DIR}";
=======
    #   u parameter
    if "${ABSOLUTE_SCRIPT_DIR}/process_data_directory.sh" -p "${PROCESSED_LOG}" -u -f "${FAILED_FILES_DIR}" \
      ${SUBSET_OPTION} ${VERBOSE_OPTION} "${UPDATE_DIR}";
>>>>>>> 3829da3e
      then
        echo "Removing directory ${UPDATE_DIR}"
        rm -rf "${UPDATE_DIR}"
        else
        failures_occurred="true"
    fi
    file_stop_time=$(date '+%s')

    ((delta=file_stop_time - file_start_time + 1)) || :
    ((delta_s=delta % 60)) || :
    ((delta_m=(delta / 60) % 60)) || :
    ((della_h=delta / 3600)) || :

    printf "\n$(TZ=America/New_York date) Done with ${ZIP_DATA} data file in %dh:%02dm:%02ds\n" ${della_h} \ ${delta_m} ${delta_s} | tee -a eta.log
    if [[ -f "${ZIP_DATA}/${STOP_FILE}" ]];
      then
        echo "Found the stop signal file. Gracefully stopping the update."
        rm -f "${ZIP_DATA}/${STOP_FILE}"
        break
    fi

  ((elapsed=elapsed + delta))
  ((est_total=elapsed * files / i)) || :
  ((eta=start_time + est_total))

  echo "ETA for updates after ${ZIP_DATA} data file: $(TZ=America/New_York date --date=@${eta})" | tee -a eta.log
  done
fi

# Do delete files exist?
if compgen -G "$DATA_DIR/*ANI-ITEM-delete.zip" >/dev/null; then
  echo -e "\nMain update process completed. Processing delete files.\n"
  declare -i num_deletes=$(ls "$DATA_DIR"/*ANI-ITEM-delete.zip | wc -l) i=0
  for ZIP_DATA in $(cd $DATA_DIR ; ls *ANI-ITEM-delete.zip); do
    if grep -q "^${ZIP_DATA}$" "${PROCESSED_LOG}"; then
      echo "Skipping file ${ZIP_DATA} ( .zip file #$((++i)) out of ${num_deletes} ). It is already marked as completed."
    else
      echo -e "\nProcessing delete file ${ZIP_DATA} ( .zip file #$((++i)) out of ${num_deletes} )..."
      unzip ${DATA_DIR}/${ZIP_DATA}
      psql -f process_deletes.sql
      rm delete.txt
      echo "${ZIP_DATA}" >> ${PROCESSED_LOG}
      echo "Delete file ${ZIP_DATA} processed."
    fi
  done
fi

psql -f scopus_update_log.sql

if [[ "${failures_occurred}" == "true" ]]; then
exit 1
fi

exit 0
fi<|MERGE_RESOLUTION|>--- conflicted
+++ resolved
@@ -173,14 +173,8 @@
     echo "Processing ${UPDATE_DIR} directory"
     # shellcheck disable=SC2086
     #   SUBSET_OPTION must be unquoted
-<<<<<<< HEAD
     if "${ABSOLUTE_SCRIPT_DIR}/process_data_directory.sh" -p "${PROCESSED_LOG}" -u -f "${FAILED_FILES_DIR}" \
      ${SUBSET_OPTION} ${VERBOSE_OPTION} "${UPDATE_DIR}";
-=======
-    #   u parameter
-    if "${ABSOLUTE_SCRIPT_DIR}/process_data_directory.sh" -p "${PROCESSED_LOG}" -u -f "${FAILED_FILES_DIR}" \
-      ${SUBSET_OPTION} ${VERBOSE_OPTION} "${UPDATE_DIR}";
->>>>>>> 3829da3e
       then
         echo "Removing directory ${UPDATE_DIR}"
         rm -rf "${UPDATE_DIR}"
