<?xml version="1.0" encoding="UTF-8"?>
<project version="4">
  <component name="dataSourceStorageLocal">
<<<<<<< HEAD
    <data-source name="ERNIE2" uuid="a747249f-6582-448c-9fc1-e6b0f6ce89cd">
=======
    <data-source name="ERNIE2 @ a tunnel" uuid="df93c060-2be5-4b3f-8571-49aaf9b78609">
>>>>>>> 2bf77ff2
      <database-info product="PostgreSQL" version="12.3" jdbc-version="4.2" driver-name="PostgreSQL JDBC Driver" driver-version="42.2.5" dbms="POSTGRES" exact-version="12.3" exact-driver-version="42.2">
        <identifier-quote-string>&quot;</identifier-quote-string>
      </database-info>
      <case-sensitivity plain-identifiers="lower" quoted-identifiers="exact" />
      <secret-storage>master_key</secret-storage>
<<<<<<< HEAD
      <user-name>chackoge</user-name>
=======
      <user-name>dk</user-name>
>>>>>>> 2bf77ff2
      <schema-mapping>
        <introspection-scope>
          <node negative="1">
            <node kind="database" qname="@">
              <node kind="schema" qname="@" />
            </node>
            <node kind="database" qname="ernie">
              <node kind="schema">
<<<<<<< HEAD
                <name qname="public" />
                <name qname="theta_plus" />
=======
                <name qname="@" />
                <name qname="cc2" />
                <name qname="chackoge" />
                <name qname="information_schema" />
                <name qname="jenkins" />
                <name qname="public" />
                <name qname="shreya" />
                <name qname="wenxi" />
>>>>>>> 2bf77ff2
              </node>
            </node>
          </node>
        </introspection-scope>
      </schema-mapping>
    </data-source>
    <data-source name="ernie2" uuid="a505b369-302e-473b-8555-f843dc69ad71">
      <database-info product="" version="" jdbc-version="" driver-name="" driver-version="" dbms="POSTGRES" exact-version="0" />
      <schema-mapping />
    </data-source>
  </component>
</project><|MERGE_RESOLUTION|>--- conflicted
+++ resolved
@@ -1,21 +1,13 @@
 <?xml version="1.0" encoding="UTF-8"?>
 <project version="4">
   <component name="dataSourceStorageLocal">
-<<<<<<< HEAD
-    <data-source name="ERNIE2" uuid="a747249f-6582-448c-9fc1-e6b0f6ce89cd">
-=======
     <data-source name="ERNIE2 @ a tunnel" uuid="df93c060-2be5-4b3f-8571-49aaf9b78609">
->>>>>>> 2bf77ff2
       <database-info product="PostgreSQL" version="12.3" jdbc-version="4.2" driver-name="PostgreSQL JDBC Driver" driver-version="42.2.5" dbms="POSTGRES" exact-version="12.3" exact-driver-version="42.2">
         <identifier-quote-string>&quot;</identifier-quote-string>
       </database-info>
       <case-sensitivity plain-identifiers="lower" quoted-identifiers="exact" />
       <secret-storage>master_key</secret-storage>
-<<<<<<< HEAD
-      <user-name>chackoge</user-name>
-=======
       <user-name>dk</user-name>
->>>>>>> 2bf77ff2
       <schema-mapping>
         <introspection-scope>
           <node negative="1">
@@ -24,10 +16,6 @@
             </node>
             <node kind="database" qname="ernie">
               <node kind="schema">
-<<<<<<< HEAD
-                <name qname="public" />
-                <name qname="theta_plus" />
-=======
                 <name qname="@" />
                 <name qname="cc2" />
                 <name qname="chackoge" />
@@ -36,7 +24,6 @@
                 <name qname="public" />
                 <name qname="shreya" />
                 <name qname="wenxi" />
->>>>>>> 2bf77ff2
               </node>
             </node>
           </node>
